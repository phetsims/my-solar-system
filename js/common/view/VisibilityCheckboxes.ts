--- conflicted
+++ resolved
@@ -88,11 +88,7 @@
       children: children,
       spacing: SPACING,
       orientation: 'vertical',
-<<<<<<< HEAD
-      align: 'left'
-=======
       stretch: true
->>>>>>> 0c69d8ec
     }, providedOptions ) );
   }
 }
