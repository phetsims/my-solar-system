--- conflicted
+++ resolved
@@ -20,14 +20,12 @@
 
 type SuperTypeOptions = CommonModelOptions<EllipticalOrbit>;
 
-//REVIEW: export!
 type KeplersLawsModelOptions = StrictOmit<SuperTypeOptions, 'engineFactory' | 'isLab'>;
 
 class KeplersLawsModel extends CommonModel<EllipticalOrbit> {
   public readonly selectedLawProperty = new EnumerationProperty( LawMode.SECOND_LAW );
 
   // Second Law properties
-  //REVIEW: Type parameters could be removed in these 10 next Properties, since it will be inferred automatically.
   public axisVisibleProperty = new Property<boolean>( false );
   public apoapsisVisibleProperty = new Property<boolean>( false );
   public periapsisVisibleProperty = new Property<boolean>( false );
@@ -36,13 +34,8 @@
   public dotsVisibleProperty = new Property<boolean>( false );
   public sweepAreaVisibleProperty = new Property<boolean>( false );
   public areaGraphVisibleProperty = new Property<boolean>( false );
-<<<<<<< HEAD
-  public periodDivisionProperty = new Property<number>( 4 );
+  public periodDivisionProperty = new Property<number>( 4 ); //REVIEW: use NumberProperty?
   public maxDivisionValue = 6;
-=======
-  public periodDivisionProperty = new Property<number>( 4 ); //REVIEW: use NumberProperty?
-  public maxDivisionValue = 10;
->>>>>>> ac2b6f93
 
   // Third law properties
   public semimajorAxisVisibleProperty = new Property<boolean>( false );
@@ -62,7 +55,6 @@
       this.visibilityReset();
     } );
 
-    //REVIEW: indentation improvements here, ending line should be } );
     this.periodDivisionProperty.link( divisions => {
         this.engine.periodDivisions = divisions;
       }
@@ -76,7 +68,6 @@
     this.bodies.push( new Body( 10, new Vector2( 150, 0 ), new Vector2( 0, 120 ) ) );
   }
 
-  //REVIEW: is this unused?
   public softReset(): void {
     // Calls reset only on the super to avoid reentries on separationProperty
     super.reset();
